#!/usr/bin/env python
# -*- coding: utf-8 -*-

'''The setup script.'''

from setuptools import setup

<<<<<<< HEAD
requirements = [
    'decorator>=4.3.0',
    'networkx>=2.6',
    'numpy>=1.15.1',
    'realalg>=0.3.1',
]

def readme():
    with open('README.rst') as f:
        return f.read()

setup(
    name='curver',
    version='0.4.1',
    description='For calculations in the curve complex',
    long_description=readme(),
    author='Mark Bell',
    author_email='mcbell@illinois.edu',
    url='https://github.com/MarkCBell/curver',
    packages=find_packages(),
    include_package_data=True,
    install_requires=requirements,
    license='MIT License',
    zip_safe=False,
    keywords='curver',
    classifiers=[
        'Development Status :: 3 - Alpha',
        'Intended Audience :: Education',
        'Intended Audience :: Science/Research',
        'License :: OSI Approved :: MIT License',
        'Natural Language :: English',
        'Operating System :: OS Independent',
        'Programming Language :: Python',
        'Topic :: Scientific/Engineering :: Mathematics',
        ],
)
=======
setup()
>>>>>>> 235590cb
<|MERGE_RESOLUTION|>--- conflicted
+++ resolved
@@ -5,43 +5,4 @@
 
 from setuptools import setup
 
-<<<<<<< HEAD
-requirements = [
-    'decorator>=4.3.0',
-    'networkx>=2.6',
-    'numpy>=1.15.1',
-    'realalg>=0.3.1',
-]
-
-def readme():
-    with open('README.rst') as f:
-        return f.read()
-
-setup(
-    name='curver',
-    version='0.4.1',
-    description='For calculations in the curve complex',
-    long_description=readme(),
-    author='Mark Bell',
-    author_email='mcbell@illinois.edu',
-    url='https://github.com/MarkCBell/curver',
-    packages=find_packages(),
-    include_package_data=True,
-    install_requires=requirements,
-    license='MIT License',
-    zip_safe=False,
-    keywords='curver',
-    classifiers=[
-        'Development Status :: 3 - Alpha',
-        'Intended Audience :: Education',
-        'Intended Audience :: Science/Research',
-        'License :: OSI Approved :: MIT License',
-        'Natural Language :: English',
-        'Operating System :: OS Independent',
-        'Programming Language :: Python',
-        'Topic :: Scientific/Engineering :: Mathematics',
-        ],
-)
-=======
-setup()
->>>>>>> 235590cb
+setup()