
[tox]
envlist =
    lint
    py36
    py37
    py38
    py39
skip_missing_interpreters = true

[testenv]
usedevelop = true
deps =
    cypari
    flipper
    hypothesis
    pytest
    pytest-cov
commands =
    py.test --cov=curver/kernel --cov-report=html --hypothesis-seed=3 {posargs}

[testenv:lint]
ignore_errors = true
deps =
    flake8
    pylint
    sphinx
commands =
    flake8
    pylint --rcfile=tox.ini curver.kernel
    sphinx-build -W -q -d {envtmpdir}/.doctrees docs {envtmpdir}/html

[flake8]
ignore =
    E123,  # closing bracket does not match indentation of opening bracket's line
    E226,  # missing whitespace around arithmetic operator
    E301,  # expected 1 blank line, found 0
    E302,  # expected 2 blank lines, found 1
    E305,  # expected 2 blank lines after class or function definition, found 1
    E501,  # line too long
    E701,  # multiple statements on one line (colon)
    E731,  # do not assign a lambda expression, use a def
    W293,  # blank line contains whitespace
    W391,  # blank line at end of file
    W503,  # line break before binary operator
exclude = .hg,.git,__pycache__,.tox,.eggs,*.egg,docs/conf.py,build,dist,scratch*,experiments

[pytest]
python_files = tests/*.py
markers=slow

<<<<<<< HEAD
=======
# PyLint
>>>>>>> f9fa100f
[pylint.main]
load-plugins=
    pylint.extensions.bad_builtin,
    pylint.extensions.no_self_use,

bad-functions=
    map,
    filter,
    print,

[pylint.messages_control]
fail-on=
    useless-suppression,
disable=
    duplicate-code,
    fixme,
    invalid-name,
    line-too-long,
    multiple-statements,
    no-else-raise,
    no-else-return,
    protected-access,
    too-many-branches,
    too-many-instance-attributes,
    too-many-locals,
    too-many-public-methods,
    too-many-return-statements,
    too-many-statements,
    trailing-newlines,
    trailing-whitespace,
    unnecessary-lambda-assignment,
    unused-variable,
    use-dict-literal,
enable=
    bad-builtin,
    useless-suppression,
<|MERGE_RESOLUTION|>--- conflicted
+++ resolved
@@ -49,10 +49,6 @@
 python_files = tests/*.py
 markers=slow
 
-<<<<<<< HEAD
-=======
-# PyLint
->>>>>>> f9fa100f
 [pylint.main]
 load-plugins=
     pylint.extensions.bad_builtin,
